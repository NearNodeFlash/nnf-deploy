--- conflicted
+++ resolved
@@ -2,37 +2,7 @@
   - name: kind
     aliases: [kind-kind]
     overlays: [kind, overlays/kind]
-<<<<<<< HEAD
-    workers: [kind-worker]
-    ports: ['5000-5999']
-    rabbits:
-      kind-worker2: { 0: compute-01, 1: compute-02, 6: compute-03 }
-      kind-worker3: { 4: compute-04 }
-  - name: craystack-default
-    aliases: [craystack]
-    overlays: [craystack]
-    workers: [k3s-master]
-    ports: ['5000-5999']
-    rabbits:
-      rabbit-01: { 0: compute-01 }
-      rabbit-02:
-      rabbit-03:
-  - name: rabbit-dev
-    aliases: [dp0, rabbit-dev-01, rabbit-lab]
-    overlays: [dp0, overlays/rabbit]
-    workers: [rabbit-dev-cn-02]
-    ports: ['5000-5999']
-    rabbits:
-      rabbit-dev-01:
-        {
-          0: rabbit-dev-cn-01,
-          1: rabbit-dev-cn-02,
-          2: rabbit-dev-cn-03,
-          3: rabbit-dev-cn-04
-        }
-=======
     systemConfiguration: systemconfiguration-kind.yaml
->>>>>>> 525da05f
   - name: rabbit-htx
     aliases: [dp1, dp1a, htx-1]
     overlays: [dp0, examples-htx, overlays/rabbit]
@@ -40,13 +10,5 @@
   - name: rabbit-tds
     aliases: [htx-tds]
     overlays: [dp0, overlays/rabbit]
-<<<<<<< HEAD
-    workers: [rabbit-k8s-worker]
-    ports: ['5000-5999']
-    rabbits:
-      rabbit-node-1: { 0: compute-node-3, 1: compute-node-2 } # These computes are physically swapped
-      rabbit-node-2: { 0: compute-node-4, 1: compute-node-5 }
-=======
     systemConfiguration: systemconfiguration-htx-tds.yaml
-    k8sHost: 10.168.0.33
->>>>>>> 525da05f
+    k8sHost: 10.168.0.33