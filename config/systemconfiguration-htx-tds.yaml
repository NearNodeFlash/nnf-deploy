--- conflicted
+++ resolved
@@ -6,40 +6,8 @@
   name: default
   namespace: default
 spec:
-<<<<<<< HEAD
-  computeNodes:
-  - name: x9000c1s0b0n0
-  - name: x9000c1s0b1n0
-  - name: x9000c1s1b0n0
-  - name: x9000c1s1b1n0
-  - name: x9000c1s2b0n0
-  - name: x9000c1s2b1n0
-  - name: x9000c1s3b0n0
-  - name: x9000c1s3b1n0
-  - name: x9000c1s4b0n0
-  - name: x9000c1s4b1n0
-  - name: x9000c1s5b0n0
-  - name: x9000c1s5b1n0
-  - name: x9000c3s0b0n0
-  - name: x9000c3s0b1n0
-  - name: x9000c3s1b0n0
-  - name: x9000c3s1b1n0
-  - name: x9000c3s2b0n0
-  - name: x9000c3s2b1n0
-  - name: x9000c3s3b0n0
-  - name: x9000c3s3b1n0
-  - name: x9000c3s4b0n0
-  - name: x9000c3s4b1n0
-  - name: x9000c3s5b0n0
-  - name: x9000c3s5b1n0
-  - name: x9000c3s6b0n0
-  - name: x9000c3s6b1n0
-  - name: x9000c3s7b0n0
-  - name: x9000c3s7b1n0
-=======
   externalComputeNodes:
   - name: texas-lustre
->>>>>>> 38a14067
   ports:
   - 5000-5999
   portsCooldownInSeconds: 0
